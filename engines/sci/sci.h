--- conflicted
+++ resolved
@@ -68,13 +68,8 @@
 class GfxPalette;
 class GfxPorts;
 class GfxScreen;
-<<<<<<< HEAD
-class SciGui;
-
-=======
 class GfxText16;
 class GfxTransitions;
->>>>>>> fffec23a
 
 #ifdef ENABLE_SCI32
 class SciGui32;
@@ -296,13 +291,9 @@
 	GfxPaint32 *_gfxPaint32; // Painting in 32-bit gfx
 	GfxPorts *_gfxPorts; // Port managment for 16-bit gfx
 	GfxScreen *_gfxScreen;
-<<<<<<< HEAD
-	SciGui *_gui; /* Currently active Gui */
-=======
 	GfxText16 *_gfxText16;
 	GfxTransitions *_gfxTransitions; // transitions between screens for 16-bit gfx
 	GfxMacIconBar *_gfxMacIconBar; // Mac Icon Bar manager
->>>>>>> fffec23a
 
 #ifdef ENABLE_SCI32
 	GfxFrameout *_gfxFrameout; // kFrameout and the like for 32-bit gfx
