/* ScummVM - Graphic Adventure Engine
 *
 * ScummVM is the legal property of its developers, whose names
 * are too numerous to list here. Please refer to the COPYRIGHT
 * file distributed with this source distribution.
 *
 * This program is free software; you can redistribute it and/or
 * modify it under the terms of the GNU General Public License
 * as published by the Free Software Foundation; either version 2
 * of the License, or (at your option) any later version.
 *
 * This program is distributed in the hope that it will be useful,
 * but WITHOUT ANY WARRANTY; without even the implied warranty of
 * MERCHANTABILITY or FITNESS FOR A PARTICULAR PURPOSE.  See the
 * GNU General Public License for more details.
 *
 * You should have received a copy of the GNU General Public License
 * along with this program; if not, write to the Free Software
 * Foundation, Inc., 51 Franklin Street, Fifth Floor, Boston, MA 02110-1301, USA.
 *
 */

#include "common/algorithm.h"
#include "common/config-manager.h"
#include "audio/mixer.h"
#include "audio/decoders/raw.h"
#include "audio/decoders/wave.h"
// Miles Audio
#include "audio/miles.h"
#include "access/access.h"
#include "access/sound.h"

namespace Access {

SoundManager::SoundManager(AccessEngine *vm, Audio::Mixer *mixer) : _vm(vm), _mixer(mixer) {
}

SoundManager::~SoundManager() {
	clearSounds();
}

void SoundManager::clearSounds() {
	debugC(1, kDebugSound, "clearSounds()");

	for (uint i = 0; i < _soundTable.size(); ++i)
		delete _soundTable[i]._res;

	_soundTable.clear();

	if (_mixer->isSoundHandleActive(_effectsHandle))
		_mixer->stopHandle(_effectsHandle);

	while (_queue.size()) {
		delete _queue[0];
		_queue.remove_at(0);
	}
}

void SoundManager::loadSoundTable(int idx, int fileNum, int subfile, int priority) {
	debugC(1, kDebugSound, "loadSoundTable(%d, %d, %d)", idx, fileNum, subfile);

	Resource *soundResource;

	if (idx >= (int)_soundTable.size())
		_soundTable.resize(idx + 1);

	delete _soundTable[idx]._res;
	soundResource = _vm->_files->loadFile(fileNum, subfile);
	_soundTable[idx]._res = soundResource;
	_soundTable[idx]._priority = priority;
}

Resource *SoundManager::loadSound(int fileNum, int subfile) {
	debugC(1, kDebugSound, "loadSound(%d, %d)", fileNum, subfile);
	return _vm->_files->loadFile(fileNum, subfile);
}

void SoundManager::playSound(int soundIndex, bool loop) {
	debugC(1, kDebugSound, "playSound(%d, %d)", soundIndex, loop);

	int priority = _soundTable[soundIndex]._priority;
	playSound(_soundTable[soundIndex]._res, priority, loop);
}

void SoundManager::playSound(Resource *res, int priority, bool loop) {
	debugC(1, kDebugSound, "playSound");

	byte *resourceData = res->data();

	assert(res->_size >= 32);

	Audio::RewindableAudioStream *audioStream;

	if (READ_BE_UINT32(resourceData) == MKTAG('R','I','F','F')) {
		// CD version uses WAVE-files
		Common::SeekableReadStream *waveStream = new Common::MemoryReadStream(resourceData, res->_size, DisposeAfterUse::NO);
		audioStream = Audio::makeWAVStream(waveStream, DisposeAfterUse::YES);
	} else if (READ_BE_UINT32(resourceData) == MKTAG('S', 'T', 'E', 'V')) {
		// sound files have a fixed header of 32 bytes in total
		//  header content:
		//   "STEVE" - fixed header
		//   byte    - sample rate
		//              01h mapped internally to 3Ch
		//              02h mapped internally to 78h
		//              03h mapped internally to B5h
		//              04h mapped internally to F1h
		//   byte    - unknown
		//   word    - actual sample size (should be resource-size - 32)
		byte internalSampleRate = resourceData[5];
		int sampleSize = READ_LE_UINT16(resourceData + 7);

		assert( (sampleSize + 32) == res->_size);

		int sampleRate = 0;
		switch (internalSampleRate) {
		case 1: // NEG(3Ch) -> C4h time constant
			sampleRate = 16666;
			break;

		case 2: // NEG(78h) -> 88h time constant
			sampleRate = 8334;
			break;

		case 3: // NEG(B5h) -> 4Bh time constant
			sampleRate = 5525;
			break;

		case 4: // NEG(F1h) -> 0Fh time constant
			sampleRate = 4150;
			break;

		default:
			error("Unexpected internal Sample Rate %d", internalSampleRate);
			return;
		}

		audioStream = Audio::makeRawStream(resourceData + 32, sampleSize, sampleRate, 0, DisposeAfterUse::NO);
	} else
		error("Unknown format");

	if (loop) {
		_queue.push_back(new Audio::LoopingAudioStream(audioStream, 0, DisposeAfterUse::NO));
	} else {
		_queue.push_back(audioStream);
	}

	if (!_mixer->isSoundHandleActive(_effectsHandle))
		_mixer->playStream(Audio::Mixer::kSFXSoundType, &_effectsHandle,
						_queue[0], -1, _mixer->kMaxChannelVolume, 0,
						DisposeAfterUse::NO);
}

void SoundManager::checkSoundQueue() {
	debugC(5, kDebugSound, "checkSoundQueue");

	if (_queue.empty() || _mixer->isSoundHandleActive(_effectsHandle))
		return;

	delete _queue[0];
	_queue.remove_at(0);

	if (_queue.size() && _queue[0])
		_mixer->playStream(Audio::Mixer::kSFXSoundType, &_effectsHandle,
		   _queue[0], -1, _mixer->kMaxChannelVolume, 0,
		   DisposeAfterUse::NO);
}

bool SoundManager::isSFXPlaying() {
	return _mixer->isSoundHandleActive(_effectsHandle);
}

void SoundManager::loadSounds(Common::Array<RoomInfo::SoundIdent> &sounds) {
	debugC(1, kDebugSound, "loadSounds");

	clearSounds();

	for (uint i = 0; i < sounds.size(); ++i) {
		Resource *sound = loadSound(sounds[i]._fileNum, sounds[i]._subfile);
		_soundTable.push_back(SoundEntry(sound, sounds[i]._priority));
	}
}

void SoundManager::stopSound() {
	debugC(3, kDebugSound, "stopSound");

	_mixer->stopHandle(_effectsHandle);
}

void SoundManager::freeSounds() {
	debugC(3, kDebugSound, "freeSounds");

	stopSound();
	clearSounds();
}

/******************************************************************************************/

MusicManager::MusicManager(AccessEngine *vm) : _vm(vm) {
	_music = nullptr;
	_tempMusic = nullptr;
	_isLooping = false;
<<<<<<< HEAD
	_byte1F781 = false;
=======
	_driver = nullptr;

	MidiDriver::DeviceHandle dev = MidiDriver::detectDevice(MDT_MIDI | MDT_ADLIB | MDT_PREFER_MT32);
	MusicType musicType = MidiDriver::getMusicType(dev);

	// Amazon Guardians of Eden uses MIDPAK inside MIDIDRV.AP
	// AdLib patches are inside MIDIDRV.AP too, 2nd resource file
	//
	// Amazon Guardians of Eden (demo) seems to use another type of driver, possibly written by Access themselves
	// Martian Memorandum uses this other type of driver as well, which means it makes sense to reverse engineer it.
	//
	switch (musicType) {
	case MT_ADLIB: {
		Resource   *midiDrvResource = _vm->_files->loadFile(92, 1);
		Common::MemoryReadStream *adLibInstrumentStream = new Common::MemoryReadStream(midiDrvResource->data(), midiDrvResource->_size);

		_driver = Audio::MidiDriver_Miles_AdLib_create("", "", adLibInstrumentStream);

		delete midiDrvResource;
		delete adLibInstrumentStream;
		break;
	}
	case MT_MT32:
		_driver = Audio::MidiDriver_Miles_MT32_create("");
		_nativeMT32 = true;
		break;
	case MT_GM:
		if (ConfMan.getBool("native_mt32")) {
			_driver = Audio::MidiDriver_Miles_MT32_create("");
			_nativeMT32 = true;
		}
		break;
>>>>>>> 4e5c8d35

	default:
		break;
	}

#if 0
	MidiPlayer::createDriver();
	MidiDriver::detectDevice(MDT_MIDI | MDT_ADLIB | MDT_PREFER_GM);
#endif

	if (_driver) {
		int retValue = _driver->open();
		if (retValue == 0) {
			if (_nativeMT32)
				_driver->sendMT32Reset();
			else
				_driver->sendGMReset();

			_driver->setTimerCallback(this, &timerCallback);
		}
	}
}

MusicManager::~MusicManager() {
	delete _music;
	delete _tempMusic;
}

void MusicManager::send(uint32 b) {
	// Pass data directly to driver
	_driver->send(b);
#if 0
	if ((b & 0xF0) == 0xC0 && !_nativeMT32) {
		b = (b & 0xFFFF00FF) | MidiDriver::_mt32ToGm[(b >> 8) & 0xFF] << 8;
	}

	Audio::MidiPlayer::send(b);
#endif
}

void MusicManager::midiPlay() {
	debugC(1, kDebugSound, "midiPlay");

	if (!_driver)
		return;

	if (_music->_size < 4) {
		error("midiPlay() wrong music resource size");
	}

	stop();

	if (READ_BE_UINT32(_music->data()) != MKTAG('F', 'O', 'R', 'M')) {
		warning("midiPlay() Unexpected signature");
		Common::DumpFile *outFile = new Common::DumpFile();
		Common::String outName = "music.dump";
		outFile->open(outName);
		outFile->write(_music->data(), _music->_size);
		outFile->finalize();
		outFile->close();
		_isPlaying = false;
	} else {
		_parser = MidiParser::createParser_XMIDI();

		if (!_parser->loadMusic(_music->data(), _music->_size))
			error("midiPlay() wrong music resource");

		_parser->setTrack(0);
		_parser->setMidiDriver(this);
		_parser->setTimerRate(_driver->getBaseTempo());
		_parser->property(MidiParser::mpCenterPitchWheelOnUnload, 1);
		_parser->property(MidiParser::mpSendSustainOffOnNotesOff, 1);

		// Handle music looping
		_parser->property(MidiParser::mpAutoLoop, _isLooping);

		setVolume(127);
		_isPlaying = true;
	}
}

bool MusicManager::checkMidiDone() {
	debugC(1, kDebugSound, "checkMidiDone");
	return (!_isPlaying);
}

void MusicManager::midiRepeat() {
	debugC(1, kDebugSound, "midiRepeat");

	if (!_driver)
		return;
	if (!_parser)
		return;

	_isLooping = true;
	_parser->property(MidiParser::mpAutoLoop, _isLooping);
	if (!_isPlaying)
		_parser->setTrack(0);
}

void MusicManager::stopSong() {
	debugC(1, kDebugSound, "stopSong");

	if (!_driver)
		return;

	stop();
}

void MusicManager::loadMusic(int fileNum, int subfile) {
	debugC(1, kDebugSound, "loadMusic(%d, %d)", fileNum, subfile);

	_music = _vm->_files->loadFile(fileNum, subfile);
}

void MusicManager::loadMusic(FileIdent file) {
	debugC(1, kDebugSound, "loadMusic(%d, %d)", file._fileNum, file._subfile);

	_music = _vm->_files->loadFile(file);
}

void MusicManager::newMusic(int musicId, int mode) {
	debugC(1, kDebugSound, "newMusic(%d, %d)", musicId, mode);

	if (!_driver)
		return;

	if (mode == 1) {
		stopSong();
		freeMusic();
		_music = _tempMusic;
		_tempMusic = nullptr;
		_isLooping = true;
	} else {
		_isLooping = (mode == 2);
		_tempMusic = _music;
		stopSong();
		loadMusic(97, musicId);
	}

	if (_music)
		midiPlay();
}

void MusicManager::freeMusic() {
	debugC(3, kDebugSound, "freeMusic");

	delete _music;
	_music = nullptr;
}

void MusicManager::setLoop(bool loop) {
	debugC(3, kDebugSound, "setLoop");

	_isLooping = loop;
	if (_parser)
		_parser->property(MidiParser::mpAutoLoop, _isLooping);
}
} // End of namespace Access<|MERGE_RESOLUTION|>--- conflicted
+++ resolved
@@ -199,10 +199,8 @@
 	_music = nullptr;
 	_tempMusic = nullptr;
 	_isLooping = false;
-<<<<<<< HEAD
+	_driver = nullptr;
 	_byte1F781 = false;
-=======
-	_driver = nullptr;
 
 	MidiDriver::DeviceHandle dev = MidiDriver::detectDevice(MDT_MIDI | MDT_ADLIB | MDT_PREFER_MT32);
 	MusicType musicType = MidiDriver::getMusicType(dev);
@@ -234,7 +232,6 @@
 			_nativeMT32 = true;
 		}
 		break;
->>>>>>> 4e5c8d35
 
 	default:
 		break;
@@ -289,12 +286,6 @@
 
 	if (READ_BE_UINT32(_music->data()) != MKTAG('F', 'O', 'R', 'M')) {
 		warning("midiPlay() Unexpected signature");
-		Common::DumpFile *outFile = new Common::DumpFile();
-		Common::String outName = "music.dump";
-		outFile->open(outName);
-		outFile->write(_music->data(), _music->_size);
-		outFile->finalize();
-		outFile->close();
 		_isPlaying = false;
 	} else {
 		_parser = MidiParser::createParser_XMIDI();
