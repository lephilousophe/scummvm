--- conflicted
+++ resolved
@@ -220,7 +220,6 @@
 
 	_globalTable = _disk->loadTable("global");
 
-<<<<<<< HEAD
 	// If requested, load a savegame instead of showing the intro
 	if (ConfMan.hasKey("save_slot")) {
 		_gameToLoad = ConfMan.getInt("save_slot");
@@ -228,30 +227,20 @@
 			_gameToLoad = -1;
 	}
 	if (_gameToLoad == -1) {
-		guiStart();
-	} else { 
+		startGui();
+	} else {
 		_disk->selectArchive((getFeatures() & GF_DEMO) ? "disk0" : "disk1");
-		_language = guiChooseLanguage();
-		_disk->setLanguage(_language);
+		
+		_menuHelper = new MenuInputHelper;
+		assert(_menuHelper);
+		
+		new ChooseLanguageInputState_NS(this, _menuHelper);
 		doLoadGame(_gameToLoad);
 	}
-
-
-	if (quit())
-		return _eventMan->shouldRTL();
-
-	changeLocation(_location._name);
-
-	if (quit())
-		return _eventMan->shouldRTL();
-
-	_input->_inputMode = Input::kInputModeGame;
+	
+	startGui();
+
 	while (!quit()) {
-=======
-	startGui();
-
-	while ((_engineFlags & kEngineQuit) == 0) {
->>>>>>> 4f5479ee
 		runGame();
 	}
 
