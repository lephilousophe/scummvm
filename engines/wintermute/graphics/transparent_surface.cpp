/* ScummVM - Graphic Adventure Engine
 *
 * ScummVM is the legal property of its developers, whose names
 * are too numerous to list here. Please refer to the COPYRIGHT
 * file distributed with this source distribution.
 *
 * This program is free software; you can redistribute it and/or
 * modify it under the terms of the GNU General Public License
 * as published by the Free Software Foundation; either version 2
 * of the License, or (at your option) any later version.
 *
 * This program is distributed in the hope that it will be useful,
 * but WITHOUT ANY WARRANTY; without even the implied warranty of
 * MERCHANTABILITY or FITNESS FOR A PARTICULAR PURPOSE.  See the
 * GNU General Public License for more details.
 *
 * You should have received a copy of the GNU General Public License
 * along with this program; if not, write to the Free Software
 * Foundation, Inc., 51 Franklin Street, Fifth Floor, Boston, MA 02110-1301, USA.
 */

#include "common/algorithm.h"
#include "common/endian.h"
#include "common/util.h"
#include "common/rect.h"
#include "common/math.h"
#include "common/textconsole.h"
#include "graphics/primitives.h"
#include "engines/wintermute/graphics/transparent_surface.h"
#include "engines/wintermute/graphics/transform_tools.h"

namespace Wintermute {

void doBlitOpaqueFast(byte *ino, byte *outo, uint32 width, uint32 height, uint32 pitch, int32 inStep, int32 inoStep);
void doBlitBinaryFast(byte *ino, byte *outo, uint32 width, uint32 height, uint32 pitch, int32 inStep, int32 inoStep);

// These gather together various blendPixel functions for use with templates.

class BlenderAdditive {
public:
	static void blendPixel(byte ina, byte inr, byte ing, byte inb, byte *outa, byte *outr, byte *outg, byte *outb);
	static void blendPixel(byte ina, byte inr, byte ing, byte inb, byte *outa, byte *outr, byte *outg, byte *outb, byte *ca, byte *cr, byte *cg, byte *cb);
	static void blendPixel(byte *in, byte *out);
	static void blendPixel(byte *in, byte *out, int colorMod);
};

class BlenderSubtractive {
public:
	static void blendPixel(byte ina, byte inr, byte ing, byte inb, byte *outa, byte *outr, byte *outg, byte *outb);
	static void blendPixel(byte ina, byte inr, byte ing, byte inb, byte *outa, byte *outr, byte *outg, byte *outb, byte *ca, byte *cr, byte *cg, byte *cb);
	static void blendPixel(byte *in, byte *out);
	static void blendPixel(byte *in, byte *out, int colorMod);
};

class BlenderNormal {
public:
	static void blendPixel(byte ina, byte inr, byte ing, byte inb, byte *outa, byte *outr, byte *outg, byte *outb);
	static void blendPixel(byte ina, byte inr, byte ing, byte inb, byte *outa, byte *outr, byte *outg, byte *outb, byte *ca, byte *cr, byte *cg, byte *cb);
	static void blendPixel(byte *in, byte *out);
	static void blendPixel(byte *in, byte *out, int colorMod);
};

/**
 * Perform additive blending of a pixel, applying beforehand a given colormod.
 * @param ina, inr, ing, inb: the input pixel, split into its components.
 * @param *outa, *outr, *outg, *outb pointer to the output pixel.
 * @param *outa, *outr, *outg, *outb pointer to the colormod components.
 */

void BlenderAdditive::blendPixel(byte ina, byte inr, byte ing, byte inb, byte *outa, byte *outr, byte *outg, byte *outb, byte *ca, byte *cr, byte *cg, byte *cb) {
	if (*ca != 255) {
		ina = (ina) * (*ca) >> 8;
	}

	if (ina == 0) {
		return;
	} else {
		if (*cb != 255)
			*outb = MIN(*outb + ((inb * (*cb) * ina) >> 16), 255);
		else
			*outb = MIN(*outb + (inb * ina >> 8), 255);

		if (*cg != 255)
			*outg = MIN(*outg + ((ing * (*cg) * ina) >> 16), 255);
		else
			*outg = MIN(*outg + (ing * ina >> 8), 255);

		if (*cr != 255)
			*outr = MIN(*outr + ((inr * (*cr) * ina) >> 16), 255);
		else
			*outr = MIN(*outr + (inr * ina >> 8), 255);
	}
}

/**
 * Perform subtractive blending of a pixel, applying beforehand a given colormod.
 * @param ina, inr, ing, inb: the input pixel, split into its components.
 * @param *outa, *outr, *outg, *outb pointer to the output pixel.
 * @param *outa, *outr, *outg, *outb pointer to the colormod components.
 */

void BlenderSubtractive::blendPixel(byte ina, byte inr, byte ing, byte inb, byte *outa, byte *outr, byte *outg, byte *outb, byte *ca, byte *cr, byte *cg, byte *cb) {
	//if (*ca != 255) {
	//	ina = ina * (*ca) >> 8;
	// }

	// As weird as it is, evidence suggests that alphamod is ignored when doing
	// subtractive...

	// TODO if ina == 255 fast version

	if (ina == 0) {
		return;
	} else {
		if (*cb != 255)
			*outb = MAX(*outb - ((inb * (*cb)  * (*outb) * ina) >> 24), 0);
		else
			*outb = MAX(*outb - (inb * (*outb) * ina >> 16), 0);

		if (*cg != 255)
			*outg = MAX(*outg - ((ing * (*cg)  * (*outg) * ina) >> 24), 0);
		else
			*outg = MAX(*outg - (ing * (*outg) * ina >> 16), 0);

		if (*cr != 255)
			*outr = MAX(*outr - ((inr * (*cr) *  (*outr) * ina) >> 24), 0);
		else
			*outr = MAX(*outr - (inr * (*outr) * ina >> 16), 0);
	}
}

/**
 * Perform "regular" alphablending of a pixel, applying beforehand a given colormod.
 * @param ina, inr, ing, inb: the input pixel, split into its components.
 * @param *outa, *outr, *outg, *outb pointer to the output pixel.
 * @param *outa, *outr, *outg, *outb pointer to the colormod components.
 */

void BlenderNormal::blendPixel(byte ina, byte inr, byte ing, byte inb, byte *outa, byte *outr, byte *outg, byte *outb, byte *ca, byte *cr, byte *cg, byte *cb) {
	if (*ca != 255) {
		ina = ina * (*ca) >> 8;
	}

	if (ina == 0) {
		return;
	} else if (ina == 255) {
		if (*cb != 255)
			*outb = (inb * (*cb)) >> 8;
		else
			*outb = inb;

		if (*cr != 255)
			*outr = (inr * (*cr)) >> 8;
		else
			*outr = inr;

		if (*cg != 255)
			*outg = (ing * (*cg)) >> 8;
		else
			*outg = ing;

		*outa = ina;

		return;

	} else {

		*outa = 255;
		*outb = (*outb * (255 - ina) >> 8);
		*outr = (*outr * (255 - ina) >> 8);
		*outg = (*outg * (255 - ina) >> 8);

		if (*cb == 0)
			*outb = *outb;
		else if (*cb != 255)
			*outb = *outb + (inb * ina * (*cb) >> 16);
		else
			*outb = *outb + (inb * ina >> 8);

		if (*cr == 0)
			*outr = *outr;
		else if (*cr != 255)
			*outr = *outr + (inr * ina * (*cr) >> 16);
		else
			*outr = *outr + (inr * ina >> 8);

		if (*cg == 0)
			*outg = *outg;
		else if (*cg != 255)
			*outg = *outg + (ing * ina * (*cg) >> 16);
		else
			*outg = *outg + (ing * ina >> 8);

		return;
	}
}

/**
 * Perform "regular" alphablending of a pixel.
 * @param ina, inr, ing, inb: the input pixel, split into its components.
 * @param *outa, *outr, *outg, *outb pointer to the output pixel.
 */

void BlenderNormal::blendPixel(byte ina, byte inr, byte ing, byte inb, byte *outa, byte *outr, byte *outg, byte *outb) {

	if (ina == 0) {
		return;
	} else if (ina == 255) {
		*outb = inb;
		*outg = ing;
		*outr = inr;
		*outa = ina;
		return;
	} else {
		*outa = 255;
		*outb = ((inb * ina) + *outb * (255 - ina)) >> 8;
		*outg = ((ing * ina) + *outg * (255 - ina)) >> 8;
		*outr = ((inr * ina) + *outr * (255 - ina)) >> 8;
	}
}

/**
 * Perform subtractive blending of a pixel.
 * @param ina, inr, ing, inb: the input pixel, split into its components.
 * @param *outa, *outr, *outg, *outb pointer to the output pixel.
 */

void BlenderSubtractive::blendPixel(byte ina, byte inr, byte ing, byte inb, byte *outa, byte *outr, byte *outg, byte *outb) {

	if (ina == 0) {
		return;
	} else if (ina == 255) {
		*outa = *outa;
		*outr = *outr - (inr * (*outr) >> 8);
		*outg = *outg - (ing * (*outg) >> 8);
		*outb = *outb - (inb * (*outb) >> 8);
		return;
	} else {
		*outa = *outa;
		*outb = MAX(*outb - ((inb * (*outb)) * ina >> 16), 0);
		*outg = MAX(*outg - ((ing * (*outg)) * ina >> 16), 0);
		*outr = MAX(*outr - ((inr * (*outr)) * ina >> 16), 0);
		return;
	}
}

/**
 * Perform additive blending of a pixel.
 * @param ina, inr, ing, inb: the input pixel, split into its components.
 * @param *outa, *outr, *outg, *outb pointer to the output pixel.
 */

void BlenderAdditive::blendPixel(byte ina, byte inr, byte ing, byte inb, byte *outa, byte *outr, byte *outg, byte *outb) {

	if (ina == 0) {
		return;
	} else if (ina == 255) {
		*outa = *outa;
		*outr = MIN(*outr + inr, 255);
		*outg = MIN(*outg + ing, 255);
		*outb = MIN(*outb + inb, 255);
		return;
	} else {
		*outa = *outa;
		*outb = MIN((inb * ina >> 8) + *outb, 255);
		*outg = MIN((ing * ina >> 8) + *outg, 255);
		*outr = MIN((inr * ina >> 8) + *outr, 255);
		return;
	}
}

#if ENABLE_BILINEAR
void TransparentSurface::copyPixelBilinear(float projX, float projY, int dstX, int dstY, const Common::Rect &srcRect, const Common::Rect &dstRect, const TransparentSurface *src, TransparentSurface *dst) {

	// TODO: Do some optimization on this. This is completely naive.
	
	int srcW = srcRect.width();
	int srcH = srcRect.height();
	int dstW = dstRect.width();
	int dstH = dstRect.height();

	assert(dstX >= 0 && dstX < dstW);
	assert(dstY >= 0 && dstY < dstH);

	float x1 = floor(projX);
	float x2 = ceil(projX);
	float y1 = floor(projY);
	float y2 = ceil(projY);

	uint32 Q11, Q12, Q21, Q22;

	if (x1 >= srcW || x1 < 0 || y1 >= srcH || y1 < 0) {
		Q11 = 0;
	} else {
		Q11 = READ_UINT32((const byte *)src->getBasePtr((int)(x1 + srcRect.left), (int)(y1 + srcRect.top)));
	}

	if (x1 >= srcW || x1 < 0 || y2 >= srcH || y2 < 0) {
		Q12 = 0;
	} else {
		Q12 = READ_UINT32((const byte *)src->getBasePtr((int)(x1 + srcRect.left), (int)(y2 + srcRect.top)));
	}

	if (x2 >= srcW || x2 < 0 || y1 >= srcH || y1 < 0) {
		Q21 = 0;
	} else {
		Q21 = READ_UINT32((const byte *)src->getBasePtr((int)(x2 + srcRect.left), (int)(y1 + srcRect.top)));
	}

	if (x2 >= srcW || x2 < 0 || y2 >= srcH || y2 < 0) {
		Q22 = 0;
	} else {
		Q22 = READ_UINT32((const byte *)src->getBasePtr((int)(x2 + srcRect.left), (int)(y2 + srcRect.top)));
	}

	byte *Q11s = (byte *)&Q11;
	byte *Q12s = (byte *)&Q12;
	byte *Q21s = (byte *)&Q21;
	byte *Q22s = (byte *)&Q22;

	uint32 color;
	byte *dest = (byte *)&color;

	float q11x = (x2 - projX);
	float q11y = (y2 - projY);
	float q21x = (projX - x1);
	float q21y = (y2 - projY);
	float q12x = (x2 - projX);
	float q12y = (projY - y1);

	if (x1 == x2 && y1 == y2) {
		for (int c = 0; c < 4; c++) {
			dest[c] = ((float)Q11s[c]);
		}
	} else {

		if (x1 == x2) {
			q11x = 0.5;
			q12x = 0.5;
			q21x = 0.5;
		} else if (y1 == y2) {
			q11y = 0.5;
			q12y = 0.5;
			q21y = 0.5;
		}

		for (int c = 0; c < 4; c++) {
			dest[c] = (byte)(
			              ((float)Q11s[c]) * q11x * q11y +
			              ((float)Q21s[c]) * q21x * q21y +
			              ((float)Q12s[c]) * q12x * q12y +
			              ((float)Q22s[c]) * (1.0 -
			                                  q11x * q11y -
			                                  q21x * q21y -
			                                  q12x * q12y)
			          );
		}
	}
	WRITE_UINT32((byte *)dst->getBasePtr(dstX + dstRect.left, dstY + dstRect.top), color);
}
#else
void TransparentSurface::copyPixelNearestNeighbor(float projX, float projY, int dstX, int dstY, const Common::Rect &srcRect, const Common::Rect &dstRect, const TransparentSurface *src, TransparentSurface *dst) {

	// TODO: Have the Rect arguments become completely useless at this point?

	int srcW = srcRect.width();
	int srcH = srcRect.height();
	int dstW = dstRect.width();
	int dstH = dstRect.height();

	assert(dstX >= 0 && dstX < dstW);
	assert(dstY >= 0 && dstY < dstH);

	uint32 color;

	if (projX >= srcW || projX < 0 || projY >= srcH || projY < 0) {
		color = 0;
	} else {
		color = READ_UINT32((const byte *)src->getBasePtr((int)projX, (int)projY));
	}

	WRITE_UINT32((byte *)dst->getBasePtr(dstX, dstY), color);
}
#endif

TransparentSurface::TransparentSurface() : Surface(), _alphaMode(ALPHA_FULL) {}

TransparentSurface::TransparentSurface(const Surface &surf, bool copyData) : Surface(), _alphaMode(ALPHA_FULL) {
	if (copyData) {
		copyFrom(surf);
	} else {
		w = surf.w;
		h = surf.h;
		pitch = surf.pitch;
		format = surf.format;
		// We need to cast the const qualifier away here because 'pixels'
		// always needs to be writable. 'surf' however is a constant Surface,
		// thus getPixels will always return const pixel data.
		pixels = const_cast<void *>(surf.getPixels());
	}
}

void doBlitOpaqueFast(byte *ino, byte *outo, uint32 width, uint32 height, uint32 pitch, int32 inStep, int32 inoStep) {
/**
 * Optimized version of doBlit to be used w/opaque blitting (no alpha).
 */
	byte *in;
	byte *out;

	for (uint32 i = 0; i < height; i++) {
		out = outo;
		in = ino;
		memcpy(out, in, width * 4);
		for (uint32 j = 0; j < width; j++) {
			out[TransparentSurface::kAIndex] = 0xFF;
			out += 4;
		}
		outo += pitch;
		ino += inoStep;
	}
}

<<<<<<< HEAD
/**
 * Optimized version of doBlit to be used w/binary blitting (blit or no-blit, no blending).
 */

void doBlitBinaryFast(byte *ino, byte *outo, uint32 width, uint32 height, uint32 pitch, int32 inStep, int32 inoStep) {

	byte *in;
	byte *out;
=======
void doBlitBinary(byte *ino, byte *outo, uint32 width, uint32 height, uint32 pitch, int32 inStep, int32 inoStep) {
	byte *in, *out;

#ifdef SCUMM_LITTLE_ENDIAN
	const int aIndex = 0;
#else
	const int aIndex = 3;
#endif
	const int aShift = 0;//img->format.aShift;
>>>>>>> ccd3258b

	for (uint32 i = 0; i < height; i++) {
		out = outo;
		in = ino;
		for (uint32 j = 0; j < width; j++) {
			uint32 pix = *(uint32 *)in;
			int a = (pix >> TransparentSurface::kAShift) & 0xff;

			if (a == 0) { // Full transparency
			} else { // Full opacity (Any value not exactly 0 is Opaque here)
				*(uint32 *)out = pix;
				out[TransparentSurface::kAIndex] = 0xFF;
			}
			out += 4;
			in += inStep;
		}
		outo += pitch;
		ino += inoStep;
	}
}

/**
 * What we have here is a template method that calls blendPixel() from a different
 * class - the one we call it with - thus performing a different type of blending.
 *
 * @param *ino a pointer to the input surface
 * @param *outo a pointer to the output surface
 * @param width width of the input surface
 * @param height height of the input surface
 * @param pitch pitch of the output surface - that is, width in bytes of every row, usually bpp * width of the TARGET surface (the area we are blitting to might be smaller, do the math)
 * @inStep size in bytes to skip to address each pixel, usually bpp of the source surface
 * @inoStep width in bytes of every row on the *input* surface / kind of like pitch
 * @color colormod in 0xAARRGGBB format - 0xFFFFFFFF for no colormod
 */

template<class Blender> 
void doBlit(byte *ino, byte *outo, uint32 width, uint32 height, uint32 pitch, int32 inStep, int32 inoStep, uint32 color) {

	byte *in;
	byte *out;

	if (color == 0xffffffff) {

		for (uint32 i = 0; i < height; i++) {
			out = outo;
			in = ino;
			for (uint32 j = 0; j < width; j++) {

				byte *outa = &out[TransparentSurface::kAIndex];
				byte *outr = &out[TransparentSurface::kRIndex];
				byte *outg = &out[TransparentSurface::kGIndex];
				byte *outb = &out[TransparentSurface::kBIndex];

				Blender::blendPixel(in[TransparentSurface::kAIndex],
					in[TransparentSurface::kRIndex],
					in[TransparentSurface::kGIndex],
					in[TransparentSurface::kBIndex],
					outa, outr, outg, outb);

				in += inStep;
				out += 4;
			}
			outo += pitch;
			ino += inoStep;
		}
	} else {

		byte ca = (color >> TransparentSurface::kAModShift) & 0xFF;
		byte cr = (color >> TransparentSurface::kRModShift) & 0xFF;
		byte cg = (color >> TransparentSurface::kGModShift) & 0xFF;
		byte cb = (color >> TransparentSurface::kBModShift) & 0xFF;

		for (uint32 i = 0; i < height; i++) {
			out = outo;
			in = ino;
			for (uint32 j = 0; j < width; j++) {

				byte *outa = &out[TransparentSurface::kAIndex];
				byte *outr = &out[TransparentSurface::kRIndex];
				byte *outg = &out[TransparentSurface::kGIndex];
				byte *outb = &out[TransparentSurface::kBIndex];

				Blender::blendPixel(in[TransparentSurface::kAIndex],
					in[TransparentSurface::kRIndex],
					in[TransparentSurface::kGIndex],
					in[TransparentSurface::kBIndex],
					outa, outr, outg, outb, &ca, &cr, &cg, &cb);
				in += inStep;
				out += 4;
			}
			outo += pitch;
			ino += inoStep;
		}
	}
}

Common::Rect TransparentSurface::blit(Graphics::Surface &target, int posX, int posY, int flipping, Common::Rect *pPartRect, uint color, int width, int height, TSpriteBlendMode blendMode) {

	Common::Rect retSize;
	retSize.top = 0;
	retSize.left = 0;
	retSize.setWidth(0);
	retSize.setHeight(0);
	// Check if we need to draw anything at all
	int ca = (color >> 24) & 0xff;

	if (ca == 0)
		return retSize;

	// Create an encapsulating surface for the data
	TransparentSurface srcImage(*this, false);
	// TODO: Is the data really in the screen format?
	if (format.bytesPerPixel != 4) {
		warning("TransparentSurface can only blit 32 bpp images");
		return retSize;
	}

	if (pPartRect) {

		int xOffset = pPartRect->left;
		int yOffset = pPartRect->top;

		if (flipping & FLIP_V) {
			yOffset = srcImage.h - pPartRect->bottom;
		}

		if (flipping & FLIP_H) {
			xOffset = srcImage.w - pPartRect->right;
		}

		srcImage.pixels = getBasePtr(xOffset, yOffset);
		srcImage.w = pPartRect->width();
		srcImage.h = pPartRect->height();

		debug(6, "Blit(%d, %d, %d, [%d, %d, %d, %d], %08x, %d, %d)", posX, posY, flipping,
		      pPartRect->left,  pPartRect->top, pPartRect->width(), pPartRect->height(), color, width, height);
	} else {

		debug(6, "Blit(%d, %d, %d, [%d, %d, %d, %d], %08x, %d, %d)", posX, posY, flipping, 0, 0,
		      srcImage.w, srcImage.h, color, width, height);
	}

	if (width == -1)
		width = srcImage.w;
	if (height == -1)
		height = srcImage.h;

#ifdef SCALING_TESTING
	// Hardcode scaling to 66% to test scaling
	width = width * 2 / 3;
	height = height * 2 / 3;
#endif

	Graphics::Surface *img = nullptr;
	Graphics::Surface *imgScaled = nullptr;
	byte *savedPixels = nullptr;
	if ((width != srcImage.w) || (height != srcImage.h)) {
		// Scale the image
		img = imgScaled = srcImage.scale(width, height);
		savedPixels = (byte *)img->getPixels();
	} else {
		img = &srcImage;
	}

	// Handle off-screen clipping
	if (posY < 0) {
		img->h = MAX(0, (int)img->h - -posY);
		img->setPixels((byte *)img->getBasePtr(0, -posY));
		posY = 0;
	}

	if (posX < 0) {
		img->w = MAX(0, (int)img->w - -posX);
		img->setPixels((byte *)img->getBasePtr(-posX, 0));
		posX = 0;
	}

	img->w = CLIP((int)img->w, 0, (int)MAX((int)target.w - posX, 0));
	img->h = CLIP((int)img->h, 0, (int)MAX((int)target.h - posY, 0));

	if ((img->w > 0) && (img->h > 0)) {
		int xp = 0, yp = 0;

		int inStep = 4;
		int inoStep = img->pitch;
		if (flipping & TransparentSurface::FLIP_H) {
			inStep = -inStep;
			xp = img->w - 1;
		}

		if (flipping & TransparentSurface::FLIP_V) {
			inoStep = -inoStep;
			yp = img->h - 1;
		}

		byte *ino= (byte *)img->getBasePtr(xp, yp);
		byte *outo = (byte *)target.getBasePtr(posX, posY);

		if (color == 0xFFFFFF && blendMode == BLEND_NORMAL && _alphaMode == ALPHA_OPAQUE) {
			doBlitOpaqueFast(ino, outo, img->w, img->h, target.pitch, inStep, inoStep);
		} else if (color == 0xFFFFFF && blendMode == BLEND_NORMAL && _alphaMode == ALPHA_BINARY) {
			doBlitBinaryFast(ino, outo, img->w, img->h, target.pitch, inStep, inoStep);
		} else {
			if (blendMode == BLEND_ADDITIVE) {
				doBlit<BlenderAdditive>(ino, outo, img->w, img->h, target.pitch, inStep, inoStep, color);
			} else if (blendMode == BLEND_SUBTRACTIVE) {
				doBlit<BlenderSubtractive>(ino, outo, img->w, img->h, target.pitch, inStep, inoStep, color);
			} else {
				assert(blendMode == BLEND_NORMAL);
				doBlit<BlenderNormal>(ino, outo, img->w, img->h, target.pitch, inStep, inoStep, color);
			}
		}

	}

	retSize.setWidth(img->w);
	retSize.setHeight(img->h);

	if (imgScaled) {
		imgScaled->setPixels(savedPixels);
		imgScaled->free();
		delete imgScaled;
	}

	return retSize;
}

TransparentSurface *TransparentSurface::rotoscale(const TransformStruct &transform) const {

	assert(transform._angle != 0); // This would not be ideal; rotoscale() should never be called in conditional branches where angle = 0 anyway.

	Point32 newHotspot;
	Common::Rect srcRect(0, 0, (int16)w, (int16)h);
	Rect32 rect = TransformTools::newRect(Rect32(srcRect), transform, &newHotspot);
	Common::Rect dstRect(0, 0, (int16)(rect.right - rect.left), (int16)(rect.bottom - rect.top));

	TransparentSurface *target = new TransparentSurface();
	assert(format.bytesPerPixel == 4);

	int dstW = dstRect.width();
	int dstH = dstRect.height();

	target->create((uint16)dstW, (uint16)dstH, this->format);

	uint32 invAngle = 360 - (transform._angle % 360);
	float invCos = cos(invAngle * M_PI / 180.0);
	float invSin = sin(invAngle * M_PI / 180.0);
	float targX;
	float targY;

	for (int y = 0; y < dstH; y++) {
		for (int x = 0; x < dstW; x++) {
			int x1 = x - newHotspot.x;
			int y1 = y - newHotspot.y;

			targX = ((x1 * invCos - y1 * invSin)) * kDefaultZoomX / transform._zoom.x + srcRect.left;
			targY = ((x1 * invSin + y1 * invCos)) * kDefaultZoomY / transform._zoom.y + srcRect.top;

			targX += transform._hotspot.x;
			targY += transform._hotspot.y;

#if ENABLE_BILINEAR
			copyPixelBilinear(targX, targY, x, y, srcRect, dstRect, this, target);
#else
			copyPixelNearestNeighbor(targX, targY, x, y, srcRect, dstRect, this, target);
#endif
		}
	}
	return target;
}

TransparentSurface *TransparentSurface::scale(uint16 newWidth, uint16 newHeight) const {

	Common::Rect srcRect(0, 0, (int16)w, (int16)h);
	Common::Rect dstRect(0, 0, (int16)newWidth, (int16)newHeight);

	TransparentSurface *target = new TransparentSurface();

	assert(format.bytesPerPixel == 4);

	int srcW = srcRect.width();
	int srcH = srcRect.height();
	int dstW = dstRect.width();
	int dstH = dstRect.height();

	target->create((uint16)dstW, (uint16)dstH, this->format);


	float projX;
	float projY;
	for (int y = 0; y < dstH; y++) {
		for (int x = 0; x < dstW; x++) {
			projX = x / (float)dstW * srcW;
			projY = y / (float)dstH * srcH;
#if ENABLE_BILINEAR
			copyPixelBilinear(projX, projY, x, y, srcRect, dstRect, this, target);
#else
			copyPixelNearestNeighbor(projX, projY, x, y, srcRect, dstRect, this, target);
#endif
		}
	}
	return target;

}

/**
 * Writes a color key to the alpha channel of the surface
 * @param rKey  the red component of the color key
 * @param gKey  the green component of the color key
 * @param bKey  the blue component of the color key
 * @param overwriteAlpha if true, all other alpha will be set fully opaque
 */
void TransparentSurface::applyColorKey(uint8 rKey, uint8 gKey, uint8 bKey, bool overwriteAlpha) {
	assert(format.bytesPerPixel == 4);
	for (int i = 0; i < h; i++) {
		for (int j = 0; j < w; j++) {
			uint32 pix = ((uint32 *)pixels)[i * w + j];
			uint8 r, g, b, a;
			format.colorToARGB(pix, a, r, g, b);
			if (r == rKey && g == gKey && b == bKey) {
				a = 0;
				((uint32 *)pixels)[i * w + j] = format.ARGBToColor(a, r, g, b);
			} else if (overwriteAlpha) {
				a = 255;
				((uint32 *)pixels)[i * w + j] = format.ARGBToColor(a, r, g, b);
			}
		}
	}
}

TransparentSurface::AlphaType TransparentSurface::getAlphaMode() const {
	return _alphaMode;
}

void TransparentSurface::setAlphaMode(TransparentSurface::AlphaType mode) {
	_alphaMode = mode;
}
} // End of namespace Wintermute<|MERGE_RESOLUTION|>--- conflicted
+++ resolved
@@ -420,7 +420,6 @@
 	}
 }
 
-<<<<<<< HEAD
 /**
  * Optimized version of doBlit to be used w/binary blitting (blit or no-blit, no blending).
  */
@@ -429,17 +428,6 @@
 
 	byte *in;
 	byte *out;
-=======
-void doBlitBinary(byte *ino, byte *outo, uint32 width, uint32 height, uint32 pitch, int32 inStep, int32 inoStep) {
-	byte *in, *out;
-
-#ifdef SCUMM_LITTLE_ENDIAN
-	const int aIndex = 0;
-#else
-	const int aIndex = 3;
-#endif
-	const int aShift = 0;//img->format.aShift;
->>>>>>> ccd3258b
 
 	for (uint32 i = 0; i < height; i++) {
 		out = outo;
