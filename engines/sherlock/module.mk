MODULE := engines/sherlock

MODULE_OBJS = \
	scalpel/darts.o \
	scalpel/scalpel.o \
<<<<<<< HEAD
	scalpel/drivers/adlib.o \
=======
	scalpel/scalpel_scene.o \
	scalpel/scalpel_user_interface.o \
	scalpel/settings.o \
>>>>>>> 895189e3
	tattoo/tattoo.o \
	tattoo/tattoo_scene.o \
	tattoo/tattoo_user_interface.o \
	animation.o \
	debugger.o \
	detection.o \
	events.o \
	inventory.o \
	journal.o \
	map.o \
	music.o \
	objects.o \
	people.o \
	resources.o \
	saveload.o \
	scene.o \
	screen.o \
	sherlock.o \
	sound.o \
	surface.o \
	talk.o \
	user_interface.o

# This module can be built as a plugin
ifeq ($(ENABLE_SHERLOCK), DYNAMIC_PLUGIN)
PLUGIN := 1
endif

# Include common rules
include $(srcdir)/rules.mk<|MERGE_RESOLUTION|>--- conflicted
+++ resolved
@@ -3,13 +3,10 @@
 MODULE_OBJS = \
 	scalpel/darts.o \
 	scalpel/scalpel.o \
-<<<<<<< HEAD
 	scalpel/drivers/adlib.o \
-=======
 	scalpel/scalpel_scene.o \
 	scalpel/scalpel_user_interface.o \
 	scalpel/settings.o \
->>>>>>> 895189e3
 	tattoo/tattoo.o \
 	tattoo/tattoo_scene.o \
 	tattoo/tattoo_user_interface.o \
