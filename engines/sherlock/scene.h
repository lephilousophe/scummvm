/* ScummVM - Graphic Adventure Engine
 *
 * ScummVM is the legal property of its developers, whose names
 * are too numerous to list here. Please refer to the COPYRIGHT
 * file distributed with this source distribution.
 *
 * This program is free software; you can redistribute it and/or
 * modify it under the terms of the GNU General Public License
 * as published by the Free Software Foundation; either version 2
 * of the License, or (at your option) any later version.
 *
 * This program is distributed in the hope that it will be useful,
 * but WITHOUT ANY WARRANTY; without even the implied warranty of
 * MERCHANTABILITY or FITNESS FOR A PARTICULAR PURPOSE.  See the
 * GNU General Public License for more details.
 *
 * You should have received a copy of the GNU General Public License
 * along with this program; if not, write to the Free Software
 * Foundation, Inc., 51 Franklin Street, Fifth Floor, Boston, MA 02110-1301, USA.
 *
 */

#ifndef SHERLOCK_SCENE_H
#define SHERLOCK_SCENE_H

#include "common/scummsys.h"
#include "common/array.h"
#include "common/rect.h"
#include "common/serializer.h"
#include "sherlock/objects.h"
#include "sherlock/resources.h"
#include "sherlock/screen.h"

namespace Sherlock {

#define SCENES_COUNT 63
#define MAX_ZONES	40
#define INFO_LINE	140

class SherlockEngine;

struct BgFileHeader {
	int _numStructs;
	int _numImages;
	int _numcAnimations;
	int _descSize;
	int _seqSize;

	// Serrated Scalpel
	int _fill;

<<<<<<< HEAD
	// Rose Tattoo
	int _scrollSize;
	int _bytesWritten;				// Size of the main body of the RRM
	int _fadeStyle;					// Fade style
	byte _palette[PALETTE_SIZE];	// Palette


	BgFileHeader();
	void synchronize(Common::SeekableReadStream &s, bool isRoseTattoo);
=======
	void load(Common::SeekableReadStream &s);
>>>>>>> 96e929f5
};

struct BgfileheaderInfo {
	int _filesize;				// How long images are
	int _maxFrames;				// How many unique frames in object
	Common::String _filename;	// Filename of object

	void load(Common::SeekableReadStream &s);
};

struct Exit {
	Common::Rect _bounds;

	int _scene;
	int _allow;
	Common::Point _people;
	int _peopleDir;

	void load(Common::SeekableReadStream &s);
};

struct SceneEntry {
	Common::Point _startPosition;
	int _startDir;
	int _allow;

	void load(Common::SeekableReadStream &s);
};

struct SceneSound {
	Common::String _name;
	int _priority;

	void load(Common::SeekableReadStream &s);
};

class ObjectArray: public Common::Array<Object> {
public:
	int indexOf(const Object &obj) const;
};

class Scene {
private:
	SherlockEngine *_vm;
	Common::String _rrmName;
	int _selector;
	bool _lookHelp;
	bool _loadingSavedGame;

	bool loadScene(const Common::String &filename);

	void checkSceneStatus();

	void checkInventory();

	void transitionToScene();

	void checkBgShapes(ImageFrame *frame, const Common::Point &pt);

	void saveSceneStatus();
public:
	int _currentScene;
	int _goToScene;
	bool _changes;
	bool _sceneStats[SCENES_COUNT][65];
	bool _savedStats[SCENES_COUNT][9];
	int _keyboardInput;
	int _oldKey, _help, _oldHelp;
	int _oldTemp, _temp;
	bool _walkedInScene;
	int _version;
	bool _lzwMode;
	int _invGraphicItems;
	Common::String _comments;
	Common::Array<char> _descText;
	Common::Array<Common::Rect> _zones;
	Common::Array<Object> _bgShapes;
	Common::Array<CAnim> _cAnim;
	Common::Array<byte> _sequenceBuffer;
	Common::Array<SceneImage> _images;
	int _walkDirectory[MAX_ZONES][MAX_ZONES];
	Common::Array<byte> _walkData;
	Common::Array<Exit> _exits;
	SceneEntry _entrance;
	Common::Array<SceneSound> _sounds;
	ObjectArray _canimShapes;
	bool _restoreFlag;
	int _animating;
	bool _doBgAnimDone;
	int _tempFadeStyle;
	int _cAnimFramePause;
	bool _invLookFlag;
public:
	Scene(SherlockEngine *vm);
	~Scene();

	void selectScene();

	void freeScene();

	void checkSceneFlags(bool mode);

	Exit *checkForExit(const Common::Rect &r);

	int startCAnim(int cAnimNum, int playRate);

	int toggleObject(const Common::String &name);

	void doBgAnim();

	void clearInfo();

	int findBgShape(const Common::Rect &r);

	int checkForZones(const Common::Point &pt, int zoneType);

	int whichZone(const Common::Point &pt);

	int closestZone(const Common::Point &pt);

	void updateBackground();

	void synchronize(Common::Serializer &s);
};

} // End of namespace Sherlock

#endif<|MERGE_RESOLUTION|>--- conflicted
+++ resolved
@@ -49,7 +49,6 @@
 	// Serrated Scalpel
 	int _fill;
 
-<<<<<<< HEAD
 	// Rose Tattoo
 	int _scrollSize;
 	int _bytesWritten;				// Size of the main body of the RRM
@@ -59,9 +58,6 @@
 
 	BgFileHeader();
 	void synchronize(Common::SeekableReadStream &s, bool isRoseTattoo);
-=======
-	void load(Common::SeekableReadStream &s);
->>>>>>> 96e929f5
 };
 
 struct BgfileheaderInfo {
