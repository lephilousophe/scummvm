# $Header$

CC      = gcc
CFLAGS  = -g -Wno-multichar
DEFINES = -DUNIX -DUSE_ADLIB
LDFLAGS :=
INCLUDES:= `sdl-config --cflags` -I./ -I./sound
CPPFLAGS= $(DEFINES) $(INCLUDES)
LIBS	= `sdl-config --libs` -lreadline -lncurses -lhistory -lm
ZIPFILE := scummvm-`date '+%Y-%m-%d'`.zip

INCS	= scumm.h scummsys.h stdafx.h

OBJS	= actor.o boxes.o costume.o gfx.o object.o resource.o \
<<<<<<< HEAD
	  saveload.o script.o scummvm.o sound.o string.o \
	  sys.o verbs.o sdl.o script_v7.o script_v1.o script_v2.o debug.o
	
=======
	saveload.o script.o scummvm.o sound.o string.o \
	sys.o verbs.o sdl.o script_v1.o script_v2.o debug.o gui.o \
	sound/imuse.o sound/fmopl.o sound/adlib.o sound/gmidi.o debugrl.o

DISTFILES=$(OBJS:.o=.cpp) Makefile scumm.h scummsys.h stdafx.h stdafx.cpp \
	windows.cpp debugrl.h whatsnew.txt readme.txt copying.txt \
	scummvm.dsp scummvm.dsw

>>>>>>> 1caad519
.cpp.o:
	$(CC) $(CFLAGS) $(CPPFLAGS) -c $(<) -o $*.o

all: scummvm

scummvm: $(OBJS)
	$(CC) $(LDFLAGS) -o $(@) $(OBJS) $(LIBS)

$(OBJS): Makefile

clean:
	rm -f $(OBJS) scummvm

dist:
	rm -f $(ZIPFILE)
	zip -q $(ZIPFILE) $(DISTFILES)

check:
$(OBJS): $(INCS)<|MERGE_RESOLUTION|>--- conflicted
+++ resolved
@@ -12,11 +12,6 @@
 INCS	= scumm.h scummsys.h stdafx.h
 
 OBJS	= actor.o boxes.o costume.o gfx.o object.o resource.o \
-<<<<<<< HEAD
-	  saveload.o script.o scummvm.o sound.o string.o \
-	  sys.o verbs.o sdl.o script_v7.o script_v1.o script_v2.o debug.o
-	
-=======
 	saveload.o script.o scummvm.o sound.o string.o \
 	sys.o verbs.o sdl.o script_v1.o script_v2.o debug.o gui.o \
 	sound/imuse.o sound/fmopl.o sound/adlib.o sound/gmidi.o debugrl.o
@@ -25,7 +20,6 @@
 	windows.cpp debugrl.h whatsnew.txt readme.txt copying.txt \
 	scummvm.dsp scummvm.dsw
 
->>>>>>> 1caad519
 .cpp.o:
 	$(CC) $(CFLAGS) $(CPPFLAGS) -c $(<) -o $*.o
 
